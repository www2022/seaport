--- conflicted
+++ resolved
@@ -6,13 +6,10 @@
 d1ll0n                         | `d1ll0n.eth`
 transmissions11                | `t11s.eth`
 Kartik                         | `slokh.eth`
-<<<<<<< HEAD
-Joseph Schiarizzi              | `CupOJoseph.eth`
-=======
 LeFevre                        | `lefevre.eth`
 0xPatissier                    |
 pcaversaccio                   |
 David Eiber                    |
 hack3r-0m                      | `hack3r-0m.eth`
 csanuragjain                   | 
->>>>>>> 18f2137f
+Joseph Schiarizzi              | `CupOJoseph.eth`