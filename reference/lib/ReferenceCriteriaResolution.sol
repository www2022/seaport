// SPDX-License-Identifier: MIT
pragma solidity ^0.8.13;

import { ItemType, Side } from "../../contracts/lib/ConsiderationEnums.sol";

import {
    OfferItem,
    ConsiderationItem,
    OrderParameters,
    AdvancedOrder,
    CriteriaResolver,
    SpentItem,
    ReceivedItem
} from "../../contracts/lib/ConsiderationStructs.sol";

import { OrderToExecute } from "./ReferenceConsiderationStructs.sol";

import "../../contracts/lib/ConsiderationConstants.sol";

import {
    CriteriaResolutionErrors
} from "../../contracts/interfaces/CriteriaResolutionErrors.sol";

/**
 * @title CriteriaResolution
 * @author 0age
 * @notice CriteriaResolution contains a collection of pure functions related to
 *         resolving criteria-based items.
 */
contract ReferenceCriteriaResolution is CriteriaResolutionErrors {
    /**
     * @dev Internal pure function to apply criteria resolvers containing
     *      specific token identifiers and associated proofs to order items.
     *
     * @param ordersToExecute    The orders to apply criteria resolvers to.
     * @param criteriaResolvers  An array where each element contains a
     *                           reference to a specific order as well as that
     *                           order's offer or consideration, a token
     *                           identifier, and a proof that the supplied token
     *                           identifier is contained in the order's merkle
     *                           root. Note that a root of zero indicates that
     *                           any transferable token identifier is valid and
     *                           that no proof needs to be supplied.
     */
    function _applyCriteriaResolvers(
        OrderToExecute[] memory ordersToExecute,
        CriteriaResolver[] memory criteriaResolvers
    ) internal pure {
        // Retrieve length of criteria resolvers array and place on stack.
        uint256 arraySize = criteriaResolvers.length;

        // Iterate over each criteria resolver.
        for (uint256 i = 0; i < arraySize; ++i) {
            // Retrieve the criteria resolver.
            CriteriaResolver memory criteriaResolver = (criteriaResolvers[i]);

            // Read the order index from memory and place it on the stack.
            uint256 orderIndex = criteriaResolver.orderIndex;

            // Ensure that the order index is in range.
            if (orderIndex >= ordersToExecute.length) {
                revert OrderCriteriaResolverOutOfRange(criteriaResolver.side);
            }

            // Skip criteria resolution for order if not fulfilled.
            if (ordersToExecute[orderIndex].numerator == 0) {
                continue;
            }

            // Read component index from memory and place it on the stack.
            uint256 componentIndex = criteriaResolver.index;

            // Declare values for item's type and criteria.
            ItemType itemType;
            uint256 identifierOrCriteria;

            // If the criteria resolver refers to an offer item...
            if (criteriaResolver.side == Side.OFFER) {
                SpentItem[] memory spentItems = ordersToExecute[orderIndex]
                    .spentItems;
                // Ensure that the component index is in range.
                if (componentIndex >= spentItems.length) {
                    revert OfferCriteriaResolverOutOfRange();
                }

                // Retrieve relevant item using component index.
                SpentItem memory offer = (spentItems[componentIndex]);

                // Read item type and criteria from memory & place on stack.
                itemType = offer.itemType;
                identifierOrCriteria = offer.identifier;

                // Optimistically update item type to remove criteria usage.
                if (itemType == ItemType.ERC721_WITH_CRITERIA) {
                    offer.itemType = ItemType.ERC721;
                } else {
                    offer.itemType = ItemType.ERC1155;
                }

                // Optimistically update identifier w/ supplied identifier.
                offer.identifier = criteriaResolver.identifier;
            } else {
                // Otherwise, the resolver refers to a consideration item.

                // Retrieve relevant item using order index.
                ReceivedItem[] memory receivedItems = ordersToExecute[
                    orderIndex
                ].receivedItems;

                // Ensure that the component index is in range.
                if (componentIndex >= receivedItems.length) {
                    revert ConsiderationCriteriaResolverOutOfRange();
                }

                // Retrieve relevant item using component index.
                ReceivedItem memory consideration = (
                    receivedItems[componentIndex]
                );

                // Read item type and criteria from memory & place on stack.
                itemType = consideration.itemType;
                identifierOrCriteria = consideration.identifier;

                // Optimistically update item type to remove criteria usage.
                if (itemType == ItemType.ERC721_WITH_CRITERIA) {
                    consideration.itemType = ItemType.ERC721;
                } else {
                    consideration.itemType = ItemType.ERC1155;
                }

                // Optimistically update identifier w/ supplied identifier.
                consideration.identifier = (criteriaResolver.identifier);
            }

            // Ensure the specified item type indicates criteria usage.
            if (!_isItemWithCriteria(itemType)) {
                revert CriteriaNotEnabledForItem();
            }

            // If criteria is not 0 (i.e. a collection-wide criteria item)...
            if (identifierOrCriteria != uint256(0)) {
                // Verify identifier inclusion in criteria root using proof.
                _verifyProof(
                    criteriaResolver.identifier,
                    identifierOrCriteria,
                    criteriaResolver.criteriaProof
                );
            } else if (criteriaResolver.criteriaProof.length != 0) {
<<<<<<< HEAD
                // If criteria is 0, ensure that no proof was supplied.
=======
                // Revert if a proof is supplied for a collection-wide item.
>>>>>>> ed7c2763
                revert InvalidProof();
            }
        }

        // Retrieve length of orders array and place on stack.
        arraySize = ordersToExecute.length;

        // Iterate over each order to execute.
        for (uint256 i = 0; i < arraySize; ++i) {
            // Retrieve the order to execute.
            OrderToExecute memory orderToExecute = ordersToExecute[i];

            // Read offer length from memory and place on stack.
            uint256 totalItems = orderToExecute.spentItems.length;

            // Skip criteria resolution for order if not fulfilled.
            if (orderToExecute.numerator == 0) {
                continue;
            }

            // Iterate over each offer item on the order.
            for (uint256 j = 0; j < totalItems; ++j) {
                // Ensure item type no longer indicates criteria usage.
                if (
                    _isItemWithCriteria(orderToExecute.spentItems[j].itemType)
                ) {
                    revert UnresolvedOfferCriteria(i, j);
                }
            }

            // Read consideration length from memory and place on stack.
            totalItems = (orderToExecute.receivedItems.length);

            // Iterate over each consideration item on the order.
            for (uint256 j = 0; j < totalItems; ++j) {
                // Ensure item type no longer indicates criteria usage.
                if (
                    _isItemWithCriteria(
                        orderToExecute.receivedItems[j].itemType
                    )
                ) {
                    revert UnresolvedConsiderationCriteria(i, j);
                }
            }
        }
    }

    /**
     * @dev Internal pure function to apply criteria resolvers containing
     *      specific token identifiers and associated proofs to order items.
     *
     * @param advancedOrder      The order to apply criteria resolvers to.
     * @param criteriaResolvers  An array where each element contains a
     *                           reference to a specific order as well as that
     *                           order's offer or consideration, a token
     *                           identifier, and a proof that the supplied token
     *                           identifier is contained in the order's merkle
     *                           root. Note that a root of zero indicates that
     *                           any transferable token identifier is valid and
     *                           that no proof needs to be supplied.
     */
    function _applyCriteriaResolversAdvanced(
        AdvancedOrder memory advancedOrder,
        CriteriaResolver[] memory criteriaResolvers
    ) internal pure {
        // Retrieve length of criteria resolvers array and place on stack.
        uint256 arraySize = criteriaResolvers.length;

        // Retrieve the parameters for the order.
        OrderParameters memory orderParameters = (advancedOrder.parameters);

        // Iterate over each criteria resolver.
        for (uint256 i = 0; i < arraySize; ++i) {
            // Retrieve the criteria resolver.
            CriteriaResolver memory criteriaResolver = (criteriaResolvers[i]);

            // Read the order index from memory and place it on the stack.
            uint256 orderIndex = criteriaResolver.orderIndex;

            if (orderIndex != 0) {
                revert OrderCriteriaResolverOutOfRange(criteriaResolver.side);
            }

            // Read component index from memory and place it on the stack.
            uint256 componentIndex = criteriaResolver.index;

            // Declare values for item's type and criteria.
            ItemType itemType;
            uint256 identifierOrCriteria;

            // If the criteria resolver refers to an offer item...
            if (criteriaResolver.side == Side.OFFER) {
                // Ensure that the component index is in range.
                if (componentIndex >= orderParameters.offer.length) {
                    revert OfferCriteriaResolverOutOfRange();
                }

                // Retrieve relevant item using order and component index.
                OfferItem memory offer = (
                    orderParameters.offer[componentIndex]
                );

                // Read item type and criteria from memory & place on stack.
                itemType = offer.itemType;
                identifierOrCriteria = offer.identifierOrCriteria;

                // Optimistically update item type to remove criteria usage.
                if (itemType == ItemType.ERC721_WITH_CRITERIA) {
                    offer.itemType = ItemType.ERC721;
                } else {
                    offer.itemType = ItemType.ERC1155;
                }

                // Optimistically update identifier w/ supplied identifier.
                offer.identifierOrCriteria = criteriaResolver.identifier;
            } else {
                // Otherwise, the resolver refers to a consideration item.
                // Ensure that the component index is in range.
                if (componentIndex >= orderParameters.consideration.length) {
                    revert ConsiderationCriteriaResolverOutOfRange();
                }

                // Retrieve relevant item using order and component index.
                ConsiderationItem memory consideration = (
                    orderParameters.consideration[componentIndex]
                );

                // Read item type and criteria from memory & place on stack.
                itemType = consideration.itemType;
                identifierOrCriteria = consideration.identifierOrCriteria;

                // Optimistically update item type to remove criteria usage.
                if (itemType == ItemType.ERC721_WITH_CRITERIA) {
                    consideration.itemType = ItemType.ERC721;
                } else {
                    consideration.itemType = ItemType.ERC1155;
                }

                // Optimistically update identifier w/ supplied identifier.
                consideration.identifierOrCriteria = (
                    criteriaResolver.identifier
                );
            }

            // Ensure the specified item type indicates criteria usage.
            if (!_isItemWithCriteria(itemType)) {
                revert CriteriaNotEnabledForItem();
            }

            // If criteria is not 0 (i.e. a collection-wide offer)...
            if (identifierOrCriteria != uint256(0)) {
                // Verify identifier inclusion in criteria root using proof.
                _verifyProof(
                    criteriaResolver.identifier,
                    identifierOrCriteria,
                    criteriaResolver.criteriaProof
                );
            } else if (criteriaResolver.criteriaProof.length != 0) {
                // If criteria is 0, ensure that no proof was supplied.
                revert InvalidProof();
            }
        }

        // Validate Criteria on order has been resolved

        // Read consideration length from memory and place on stack.
        uint256 totalItems = (advancedOrder.parameters.consideration.length);

        // Iterate over each consideration item on the order.
        for (uint256 i = 0; i < totalItems; ++i) {
            // Ensure item type no longer indicates criteria usage.
            if (
                _isItemWithCriteria(
                    advancedOrder.parameters.consideration[i].itemType
                )
            ) {
                revert UnresolvedConsiderationCriteria(0, i);
            }
        }

        // Read offer length from memory and place on stack.
        totalItems = advancedOrder.parameters.offer.length;

        // Iterate over each offer item on the order.
        for (uint256 i = 0; i < totalItems; ++i) {
            // Ensure item type no longer indicates criteria usage.
            if (
                _isItemWithCriteria(advancedOrder.parameters.offer[i].itemType)
            ) {
                revert UnresolvedOfferCriteria(0, i);
            }
        }
    }

    /**
     * @dev Internal pure function to check whether a given item type represents
     *      a criteria-based ERC721 or ERC1155 item (e.g. an item that can be
     *      resolved to one of a number of different identifiers at the time of
     *      order fulfillment).
     *
     * @param itemType The item type in question.
     *
     * @return withCriteria A boolean indicating that the item type in question
     *                      represents a criteria-based item.
     */
    function _isItemWithCriteria(ItemType itemType)
        internal
        pure
        returns (bool withCriteria)
    {
        // ERC721WithCriteria is item type 4. ERC1155WithCriteria is item type
        // 5.
        withCriteria = uint256(itemType) > 3;
    }

    /**
     * @dev Internal pure function to ensure that a given element is contained
     *      in a merkle root via a supplied proof.
     *
     * @param leaf  The element for which to prove inclusion.
     * @param root  The merkle root that inclusion will be proved against.
     * @param proof The merkle proof.
     */
    function _verifyProof(
        uint256 leaf,
        uint256 root,
        bytes32[] memory proof
    ) internal pure {
        // Hash the supplied leaf to use as the initial proof element.
        bytes32 computedHash = keccak256(abi.encodePacked(leaf));

        // Iterate over each proof element.
        for (uint256 i = 0; i < proof.length; ++i) {
            // Retrieve the proof element.
            bytes32 proofElement = proof[i];

            // Sort and hash proof elements and update the computed hash.
            if (computedHash <= proofElement) {
                // Hash(current computed hash + current element of proof)
                computedHash = keccak256(
                    abi.encodePacked(computedHash, proofElement)
                );
            } else {
                // Hash(current element of proof + current computed hash)
                computedHash = keccak256(
                    abi.encodePacked(proofElement, computedHash)
                );
            }
        }

        // Ensure that the final derived hash matches the expected root.
        if (computedHash != bytes32(root)) {
            revert InvalidProof();
        }
    }
}<|MERGE_RESOLUTION|>--- conflicted
+++ resolved
@@ -146,11 +146,7 @@
                     criteriaResolver.criteriaProof
                 );
             } else if (criteriaResolver.criteriaProof.length != 0) {
-<<<<<<< HEAD
-                // If criteria is 0, ensure that no proof was supplied.
-=======
                 // Revert if a proof is supplied for a collection-wide item.
->>>>>>> ed7c2763
                 revert InvalidProof();
             }
         }
@@ -309,7 +305,7 @@
                     criteriaResolver.criteriaProof
                 );
             } else if (criteriaResolver.criteriaProof.length != 0) {
-                // If criteria is 0, ensure that no proof was supplied.
+                // Revert if a proof is supplied for a collection-wide item.
                 revert InvalidProof();
             }
         }
